--- conflicted
+++ resolved
@@ -1,12 +1,7 @@
 <Project Sdk="Microsoft.NET.Sdk.Web">
 
   <PropertyGroup>
-<<<<<<< HEAD
-    <OutputType>Exe</OutputType>
     <TargetFramework>net9.0</TargetFramework>
-=======
-    <TargetFramework>net8.0</TargetFramework>
->>>>>>> 1ee0f5ac
     <ImplicitUsings>enable</ImplicitUsings>
     <Nullable>enable</Nullable>
   </PropertyGroup>

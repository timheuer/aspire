--- conflicted
+++ resolved
@@ -16,15 +16,9 @@
     "language": "C#",
     "type": "project"
   },
-<<<<<<< HEAD
   "precedence": "9000",
   "identity": "Aspire.AppHost.CSharp.9.0",
-  "thirdPartyNotices": "https://aka.ms/aspire/1.0-third-party-notices",
-=======
-  "precedence": "8000",
-  "identity": "Aspire.AppHost.CSharp.8.0",
   "thirdPartyNotices": "https://aka.ms/dotnet/aspire/8.0-third-party-notices",
->>>>>>> 1ee0f5ac
   "groupIdentity": "Aspire.AppHost",
   "guids": [
     "98048C9C-BF28-46BA-A98E-63767EE5E3A8"

--- conflicted
+++ resolved
@@ -1,20 +1,10 @@
 ﻿{
   "author": "Microsoft",
-<<<<<<< HEAD
-  "name": ".NET Aspire Test Project (xUnit)",
-  "description": "A project that contains xUnit.net integration tests of a .NET Aspire AppHost project.",
-  "symbols/Framework/description": "The target framework for the project.",
-  "symbols/Framework/choices/net9.0/description": "Target net9.0",
-  "symbols/skipRestore/description": "If specified, skips the automatic restore of the project on create.",
-  "postActions/restore/description": "Restore NuGet packages required by this project.",
-  "postActions/restore/manualInstructions/default/text": "Run 'dotnet restore'"
-=======
   "name": "Testovací projekt .NET Aspire (xUnit)",
   "description": "Projekt, který obsahuje xUnit.net integrační testy projektu .NET Aspire AppHost.",
   "symbols/Framework/description": "Cílová architektura pro projekt",
-  "symbols/Framework/choices/net8.0/description": "Cílový net8.0",
+  "symbols/Framework/choices/net9.0/description": "Target net9.0",
   "symbols/skipRestore/description": "Pokud se tato možnost zadá, přeskočí automatické obnovení projektu při vytvoření.",
   "postActions/restore/description": "Obnoví balíčky NuGet vyžadované tímto projektem.",
   "postActions/restore/manualInstructions/default/text": "Spustit dotnet restore"
->>>>>>> a8df59e4
 }
--- conflicted
+++ resolved
@@ -1,26 +1,9 @@
 ﻿{
   "author": "Microsoft",
-<<<<<<< HEAD
-  "name": ".NET Aspire Application",
-  "description": "A project template for creating an empty .NET Aspire app.",
-  "symbols/Framework/description": "The target framework for the project.",
-  "symbols/Framework/choices/net9.0/description": "Target net9.0",
-  "symbols/appHostHttpPort/description": "Port number to use for the HTTP endpoint in launchSettings.json of the AppHost project.",
-  "symbols/appHostOtlpHttpPort/description": "Port number to use for the OTLP HTTP endpoint in launchSettings.json of the AppHost project.",
-  "symbols/appHostResourceHttpPort/description": "Port number to use for the resource service HTTP endpoint in launchSettings.json of the AppHost project.",
-  "symbols/appHostHttpsPort/description": "Port number to use for the HTTPS endpoint in launchSettings.json of the AppHost project. This option is only applicable when the parameter no-https is not used.",
-  "symbols/appHostOtlpHttpsPort/description": "Port number to use for the OTLP HTTPS endpoint in launchSettings.json of the AppHost project.",
-  "symbols/appHostResourceHttpsPort/description": "Port number to use for the resource service HTTPS endpoint in launchSettings.json of the AppHost project.",
-  "symbols/skipRestore/description": "If specified, skips the automatic restore of the project on create.",
-  "symbols/NoHttps/description": "Whether to turn off HTTPS.",
-  "postActions/set-startup-project/description": "Sets the startup project in the solution",
-  "postActions/restore/description": "Restore NuGet packages required by this project.",
-  "postActions/restore/manualInstructions/default/text": "Run 'dotnet restore'"
-=======
   "name": ".NET Aspire 응용 프로그램",
   "description": "빈 .NET Aspire 앱을 만들기 위한 프로젝트 템플릿입니다.",
   "symbols/Framework/description": "프로젝트에 대한 대상 프레임워크입니다.",
-  "symbols/Framework/choices/net8.0/description": "대상 net8.0",
+  "symbols/Framework/choices/net9.0/description": "Target net9.0",
   "symbols/appHostHttpPort/description": "AppHost 프로젝트의 launchSettings.json HTTP 엔드포인트에 사용할 포트 번호입니다.",
   "symbols/appHostOtlpHttpPort/description": "AppHost 프로젝트의 launchSettings.json OTLP HTTP 엔드포인트에 사용할 포트 번호입니다.",
   "symbols/appHostResourceHttpPort/description": "AppHost 프로젝트의 launchSettings.json 리소스 서비스 HTTP 엔드포인트에 사용할 포트 번호입니다.",
@@ -32,5 +15,4 @@
   "postActions/set-startup-project/description": "솔루션에서 시작 프로젝트를 설정합니다.",
   "postActions/restore/description": "이 프로젝트에 필요한 NuGet 패키지를 복원합니다.",
   "postActions/restore/manualInstructions/default/text": "'dotnet restore' 실행"
->>>>>>> a8df59e4
 }
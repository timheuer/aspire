--- conflicted
+++ resolved
@@ -1,20 +1,10 @@
 ﻿{
   "author": "Microsoft",
-<<<<<<< HEAD
-  "name": ".NET Aspire Service Defaults",
-  "description": "A project template for creating a .NET Aspire service defaults project.",
-  "symbols/Framework/description": "The target framework for the project.",
-  "symbols/Framework/choices/net9.0/description": "Target net9.0",
-  "symbols/skipRestore/description": "If specified, skips the automatic restore of the project on create.",
-  "postActions/restore/description": "Restore NuGet packages required by this project.",
-  "postActions/restore/manualInstructions/default/text": "Run 'dotnet restore'"
-=======
   "name": "Wartości domyślne usług platformy .NET Aspire",
   "description": "Szablon projektu służący do tworzenia projektu wartości domyślnych usług platformy .NET Aspire.",
   "symbols/Framework/description": "Platforma docelowa dla tego projektu.",
-  "symbols/Framework/choices/net8.0/description": "Docelowa platforma net8.0",
+  "symbols/Framework/choices/net9.0/description": "Target net9.0",
   "symbols/skipRestore/description": "Jeśli ta opcja jest określona, pomija automatyczne przywracanie projektu podczas tworzenia.",
   "postActions/restore/description": "Przywróć pakiety NuGet wymagane przez ten projekt.",
   "postActions/restore/manualInstructions/default/text": "Uruchom polecenie \"dotnet restore\""
->>>>>>> a8df59e4
 }
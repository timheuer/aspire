--- conflicted
+++ resolved
@@ -22,11 +22,8 @@
 | StackExchange.Redis.OutputCaching       |                  ✅                  |             ✅             |                           N/A                            |              ✅              |          ✅          |        ✅            |         ❌           |              ✅                  |
 | RabbitMQ                                |                  ✅                  |             ✅             |                           ✅                            |              ✅              |                      |                      |         ❌           |              ✅                  |
 | MySqlConnector                          |                  ✅                  |                           |                           ✅                            |              ✅              |          ✅          |        ✅            |         ✅           |              ✅                  |
-<<<<<<< HEAD
+| Oracle.EntityFrameworkCore              |                  ✅                  |             ✅             |                           ✅                            |              ✅              |          ✅          |        ✅            |         ✅           |              ✅                  |
 | Pomelo.EntityFrameworkCore.MySql        |                  ✅                  |                           |                           ✅                            |              ✅              |          ✅          |        ✅            |         ✅           |              ✅                  |
-=======
-| Oracle.EntityFrameworkCore              |                  ✅                  |             ✅             |                           ✅                            |              ✅              |          ✅          |        ✅            |         ✅           |              ✅                  |
->>>>>>> 1cbea342
 
 Nomenclature used in the table above:
 
